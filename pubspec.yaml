name: intl_phone_field
description: A customised Flutter TextFormField to input international phone number along with country code.
<<<<<<< HEAD
version: 2.0.1
=======
version: 3.0.0
>>>>>>> 339986b3
homepage: https://github.com/vanshg395/intl_phone_field
publish_to: none

environment:
  sdk: ">=2.12.0 <3.0.0"

dependencies:
  flutter:
    sdk: flutter

dev_dependencies:
  flutter_test:
    sdk: flutter

flutter:
  assets:
    - assets/flags/<|MERGE_RESOLUTION|>--- conflicted
+++ resolved
@@ -1,10 +1,6 @@
 name: intl_phone_field
 description: A customised Flutter TextFormField to input international phone number along with country code.
-<<<<<<< HEAD
-version: 2.0.1
-=======
 version: 3.0.0
->>>>>>> 339986b3
 homepage: https://github.com/vanshg395/intl_phone_field
 publish_to: none
 
