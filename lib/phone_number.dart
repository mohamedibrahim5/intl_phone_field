--- conflicted
+++ resolved
@@ -59,7 +59,6 @@
     return countryCode + number;
   }
 
-<<<<<<< HEAD
   static Country getCountry(String phoneNumber) {
     if(phoneNumber == ""){
       throw NumberTooShortException();
@@ -80,8 +79,7 @@
     return countries.firstWhere((country) =>
         phoneNumber.startsWith(country.dialCode + country.regionCode));
   }
-=======
+
   String toString() =>
       'PhoneNumber(countryISOCode: $countryISOCode, countryCode: $countryCode, number: $number)';
->>>>>>> 43362292
 }