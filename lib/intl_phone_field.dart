library intl_phone_field;

import 'package:flutter/material.dart';
import 'package:flutter/services.dart';

import './countries.dart';
import './phone_number.dart';

// ignore: must_be_immutable
class IntlPhoneField extends StatefulWidget {
  final bool obscureText;
  final TextAlign textAlign;
  final TextAlignVertical? textAlignVertical;
  final VoidCallback? onTap;

  /// {@macro flutter.widgets.editableText.readOnly}
  final bool readOnly;
  final FormFieldSetter<PhoneNumber>? onSaved;

  /// {@macro flutter.widgets.editableText.onChanged}
  ///
  /// See also:
  ///
  ///  * [inputFormatters], which are called before [onChanged]
  ///    runs and can validate and change ("format") the input value.
  ///  * [onEditingComplete], [onSubmitted], [onSelectionChanged]:
  ///    which are more specialized input change notifications.
  final ValueChanged<PhoneNumber>? onChanged;
  final ValueChanged<PhoneNumber>? onCountryChanged;

  /// For validator to work, turn [autoValidate] to [false]
  final FormFieldValidator<String>? validator;
  final bool autoValidate;

  /// {@macro flutter.widgets.editableText.keyboardType}
  final TextInputType keyboardType;

  /// Controls the text being edited.
  ///
  /// If null, this widget will create its own [TextEditingController].
  final TextEditingController? controller;

  /// Defines the keyboard focus for this widget.
  ///
  /// The [focusNode] is a long-lived object that's typically managed by a
  /// [StatefulWidget] parent. See [FocusNode] for more information.
  ///
  /// To give the keyboard focus to this widget, provide a [focusNode] and then
  /// use the current [FocusScope] to request the focus:
  ///
  /// ```dart
  /// FocusScope.of(context).requestFocus(myFocusNode);
  /// ```
  ///
  /// This happens automatically when the widget is tapped.
  ///
  /// To be notified when the widget gains or loses the focus, add a listener
  /// to the [focusNode]:
  ///
  /// ```dart
  /// focusNode.addListener(() { print(myFocusNode.hasFocus); });
  /// ```
  ///
  /// If null, this widget will create its own [FocusNode].
  ///
  /// ## Keyboard
  ///
  /// Requesting the focus will typically cause the keyboard to be shown
  /// if it's not showing already.
  ///
  /// On Android, the user can hide the keyboard - without changing the focus -
  /// with the system back button. They can restore the keyboard's visibility
  /// by tapping on a text field.  The user might hide the keyboard and
  /// switch to a physical keyboard, or they might just need to get it
  /// out of the way for a moment, to expose something it's
  /// obscuring. In this case requesting the focus again will not
  /// cause the focus to change, and will not make the keyboard visible.
  ///
  /// This widget builds an [EditableText] and will ensure that the keyboard is
  /// showing when it is tapped by calling [EditableTextState.requestKeyboard()].
  final FocusNode? focusNode;

  /// {@macro flutter.widgets.editableText.onSubmitted}
  ///
  /// See also:
  ///
  ///  * [EditableText.onSubmitted] for an example of how to handle moving to
  ///    the next/previous field when using [TextInputAction.next] and
  ///    [TextInputAction.previous] for [textInputAction].
  final void Function(String)? onSubmitted;

  /// If false the widget is "disabled": it ignores taps, the [TextFormField]'s
  /// [decoration] is rendered in grey,
  /// [decoration]'s [InputDecoration.counterText] is set to `""`,
  /// and the drop down icon is hidden no matter [showDropdownIcon] value.
  ///
  /// If non-null this property overrides the [decoration]'s
  /// [Decoration.enabled] property.
  final bool enabled;

  /// The appearance of the keyboard.
  ///
  /// This setting is only honored on iOS devices.
  ///
  /// If unset, defaults to the brightness of [ThemeData.primaryColorBrightness].
  final Brightness keyboardAppearance;

  /// Initial Value for the field.
  /// This property can be used to pre-fill the field.
  final String? initialValue;

  /// 2 Letter ISO Code
  final String? initialCountryCode;

  /// List of 2 Letter ISO Codes of countries to show. Defaults to showing the inbuilt list of all countries.
  final List<String>? countries;

  /// The decoration to show around the text field.
  ///
  /// By default, draws a horizontal line under the text field but can be
  /// configured to show an icon, label, hint text, and error text.
  ///
  /// Specify null to remove the decoration entirely (including the
  /// extra padding introduced by the decoration to save space for the labels).
  final InputDecoration? decoration;

  /// The style to use for the text being edited.
  ///
  /// This text style is also used as the base style for the [decoration].
  ///
  /// If null, defaults to the `subtitle1` text style from the current [Theme].
  final TextStyle? style;

  /// Disable view Max Length
  final bool disableMaxLength;
  
  /// Won't work if [enabled] is set to `false`.
  final bool showDropdownIcon;

  final BoxDecoration dropdownDecoration;

  final TextStyle? dropdownTextStyle;

  /// {@macro flutter.widgets.editableText.inputFormatters}
  final List<TextInputFormatter>? inputFormatters;

  /// Placeholder Text to Display in Searchbar for searching countries
  final String searchText;

  /// Position of an icon [leading, trailing]
  final IconPosition iconPosition;

  /// Icon of the drop down button.
  ///
  /// Default is [Icon(Icons.arrow_drop_down)]
  final Icon dropDownIcon;

  /// Whether this text field should focus itself if nothing else is already focused.
  final bool autofocus;

  /// Autovalidate mode for text form field
  final AutovalidateMode? autovalidateMode;

  /// Whether to show or hide country flag.
  ///
  /// Default value is `true`.
  final bool showCountryFlag;

  final Color? cursorColor;

  TextInputAction? textInputAction;

  IntlPhoneField(
      {this.initialCountryCode,
      this.obscureText = false,
      this.textAlign = TextAlign.left,
      this.textAlignVertical,
      this.onTap,
      this.readOnly = false,
      this.initialValue,
      this.keyboardType = TextInputType.number,
      this.autoValidate = true,
      this.controller,
      this.focusNode,
      this.decoration,
      this.style,
      this.dropdownTextStyle,
      this.onSubmitted,
      this.validator,
      this.onChanged,
      this.countries,
      this.onCountryChanged,
      this.onSaved,
      this.showDropdownIcon = true,
      this.dropdownDecoration = const BoxDecoration(),
      this.inputFormatters,
      this.enabled = true,
      this.keyboardAppearance = Brightness.light,
      this.searchText = 'Search by Country Name',
      this.iconPosition = IconPosition.leading,
      this.dropDownIcon = const Icon(Icons.arrow_drop_down),
      this.autofocus = false,
      this.textInputAction,
      this.autovalidateMode,
<<<<<<< HEAD
      this.disableMaxLength = false,  
      this.showCountryFlag = true});
=======
      this.showCountryFlag = true,
      this.cursorColor});
>>>>>>> ae7e0b88

  @override
  _IntlPhoneFieldState createState() => _IntlPhoneFieldState();
}

class _IntlPhoneFieldState extends State<IntlPhoneField> {
  late List<Map<String, dynamic>> _countryList;
  late Map<String, dynamic> _selectedCountry;
  late List<Map<String, dynamic>> filteredCountries;

  FormFieldValidator<String>? validator;

  @override
  void initState() {
    super.initState();
    _countryList = widget.countries == null
        ? countries
        : countries
            .where((country) => widget.countries!.contains(country['code']))
            .toList();
    filteredCountries = _countryList;
    _selectedCountry = _countryList.firstWhere(
        (item) => item['code'] == (widget.initialCountryCode ?? 'US'),
        orElse: () => _countryList.first);

    validator = widget.autoValidate
        ? ((value) =>
            value != null && value.length != _selectedCountry['max_length']
                ? 'Invalid Mobile Number'
                : null)
        : widget.validator;
  }

  Future<void> _changeCountry() async {
    filteredCountries = _countryList;
    await showDialog(
      context: context,
      useRootNavigator: false,
      builder: (context) => StatefulBuilder(
        builder: (ctx, setState) => Dialog(
          child: Container(
            padding: EdgeInsets.all(10),
            child: Column(
              children: <Widget>[
                TextField(
                  decoration: InputDecoration(
                    suffixIcon: Icon(Icons.search),
                    labelText: widget.searchText,
                  ),
                  onChanged: (value) {
                    filteredCountries = _countryList
                        .where((country) => country['name']!
                            .toLowerCase()
                            .contains(value.toLowerCase()))
                        .toList();
                    if (this.mounted) setState(() {});
                  },
                ),
                SizedBox(height: 20),
                Expanded(
                  child: ListView.builder(
                    shrinkWrap: true,
                    itemCount: filteredCountries.length,
                    itemBuilder: (ctx, index) => Column(
                      children: <Widget>[
                        ListTile(
                          leading: Image.asset(
                            'assets/flags/${filteredCountries[index]['code']!.toLowerCase()}.png',
                            package: 'intl_phone_field',
                            width: 32,
                          ),
                          title: Text(
                            filteredCountries[index]['name']!,
                            style: TextStyle(fontWeight: FontWeight.w700),
                          ),
                          trailing: Text(
                            '+${filteredCountries[index]['dial_code']}',
                            style: TextStyle(fontWeight: FontWeight.w700),
                          ),
                          onTap: () {
                            _selectedCountry = filteredCountries[index];

                            if (widget.onCountryChanged != null) {
                              widget.onCountryChanged!(
                                PhoneNumber(
                                  countryISOCode: _selectedCountry['code'],
                                  countryCode:
                                      '+${_selectedCountry['dial_code']}',
                                  number: '',
                                ),
                              );
                            }

                            Navigator.of(context).pop();
                          },
                        ),
                        Divider(thickness: 1),
                      ],
                    ),
                  ),
                ),
              ],
            ),
          ),
        ),
      ),
    );
    if (this.mounted) setState(() {});
  }

  @override
  Widget build(BuildContext context) {
    return Row(
      children: <Widget>[
        _buildFlagsButton(),
        SizedBox(width: 8),
        Expanded(
          child: TextFormField(
            initialValue: widget.initialValue,
            readOnly: widget.readOnly,
            obscureText: widget.obscureText,
            textAlign: widget.textAlign,
            textAlignVertical: widget.textAlignVertical,
            cursorColor: widget.cursorColor,
            onTap: () {
              if (widget.onTap != null) widget.onTap!();
            },
            controller: widget.controller,
            focusNode: widget.focusNode,
            onFieldSubmitted: (s) {
              if (widget.onSubmitted != null) widget.onSubmitted!(s);
            },
            decoration: widget.decoration?.copyWith(
              counterText: !widget.enabled ? '' : null,
            ),
            style: widget.style,
            onSaved: (value) {
              if (widget.onSaved != null)
                widget.onSaved!(
                  PhoneNumber(
                    countryISOCode: _selectedCountry['code'],
                    countryCode: '+${_selectedCountry['dial_code']}',
                    number: value,
                  ),
                );
            },
            onChanged: (value) {
              if (widget.onChanged != null)
                widget.onChanged!(
                  PhoneNumber(
                    countryISOCode: _selectedCountry['code'],
                    countryCode: '+${_selectedCountry['dial_code']}',
                    number: value,
                  ),
                );
            },
            validator: validator,
            maxLength: widget.disableMaxLength ? null : _selectedCountry['max_length'],
            keyboardType: widget.keyboardType,
            inputFormatters: widget.inputFormatters,
            enabled: widget.enabled,
            keyboardAppearance: widget.keyboardAppearance,
            autofocus: widget.autofocus,
            textInputAction: widget.textInputAction,
            autovalidateMode: widget.autovalidateMode,
          ),
        ),
      ],
    );
  }

  DecoratedBox _buildFlagsButton() {
    return DecoratedBox(
      decoration: widget.dropdownDecoration,
      child: InkWell(
        borderRadius: widget.dropdownDecoration.borderRadius as BorderRadius?,
        child: Padding(
          padding: const EdgeInsets.symmetric(vertical: 8),
          child: Row(
            mainAxisAlignment: MainAxisAlignment.center,
            children: <Widget>[
              if (widget.enabled &&
                  widget.showDropdownIcon &&
                  widget.iconPosition == IconPosition.leading) ...[
                widget.dropDownIcon,
                SizedBox(width: 4)
              ],
              if (widget.showCountryFlag) ...[
                Image.asset(
                  'assets/flags/${_selectedCountry['code']!.toLowerCase()}.png',
                  package: 'intl_phone_field',
                  width: 32,
                ),
                SizedBox(width: 8)
              ],
              FittedBox(
                child: Text(
                  '+${_selectedCountry['dial_code']}',
                  style: widget.dropdownTextStyle,
                ),
              ),
              SizedBox(width: 8),
              if (widget.enabled &&
                  widget.showDropdownIcon &&
                  widget.iconPosition == IconPosition.trailing) ...[
                widget.dropDownIcon,
                SizedBox(width: 4)
              ],
            ],
          ),
        ),
        onTap: widget.enabled ? _changeCountry : null,
      ),
    );
  }
}

enum IconPosition {
  leading,
  trailing,
}<|MERGE_RESOLUTION|>--- conflicted
+++ resolved
@@ -202,13 +202,10 @@
       this.autofocus = false,
       this.textInputAction,
       this.autovalidateMode,
-<<<<<<< HEAD
-      this.disableMaxLength = false,  
-      this.showCountryFlag = true});
-=======
       this.showCountryFlag = true,
-      this.cursorColor});
->>>>>>> ae7e0b88
+      this.cursorColor,
+      this.disableMaxLength = false});
+
 
   @override
   _IntlPhoneFieldState createState() => _IntlPhoneFieldState();
