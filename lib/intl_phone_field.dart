--- conflicted
+++ resolved
@@ -211,15 +211,11 @@
       this.textInputAction,
       this.autovalidateMode,
       this.showCountryFlag = true,
-<<<<<<< HEAD
       this.dialCodeSearch = false,
-      this.cursorColor});
-=======
       this.cursorColor,
       this.disableMaxLength = false,
       this.flagsButtonPadding = const EdgeInsets.symmetric(vertical: 8),
     });
->>>>>>> 6203950c
 
   @override
   _IntlPhoneFieldState createState() => _IntlPhoneFieldState();
