--- conflicted
+++ resolved
@@ -308,7 +308,6 @@
     if (widget.initialCountryCode == null && number.startsWith('+')) {
       number = number.substring(1);
       // parse initial value
-<<<<<<< HEAD
       _selectedCountry = countries.firstWhere((country) => number.startsWith(country.fullCountryCode), orElse: () => _countryList.first);
 
       // remove country code from the initial number value
@@ -323,18 +322,6 @@
       }else{
         number = number.replaceFirst(RegExp("^${_selectedCountry.fullCountryCode}"), "");
       }
-=======
-      _selectedCountry = countries.firstWhere(
-          (country) => number.startsWith(country.dialCode),
-          orElse: () => _countryList.first);
-      number = number.substring(_selectedCountry.dialCode.length);
-    } else {
-      _selectedCountry = _countryList.firstWhere(
-          (country) =>
-              '+${country.dialCode}' == widget.initialCountryCode ||
-              country.code == widget.initialCountryCode,
-          orElse: () => _countryList.first);
->>>>>>> 43362292
     }
 
     if (widget.autovalidateMode == AutovalidateMode.always) {
@@ -362,66 +349,6 @@
       context: context,
       useRootNavigator: false,
       builder: (context) => StatefulBuilder(
-<<<<<<< HEAD
-        builder: (ctx, setState) => Dialog(
-          child: Container(
-            padding: EdgeInsets.all(10),
-            child: Column(
-              children: <Widget>[
-                TextField(
-                  decoration: InputDecoration(
-                    suffixIcon: Icon(Icons.search),
-                    labelText: widget.searchText,
-                  ),
-                  onChanged: (value) {
-                    filteredCountries = this.widget.dialCodeSearch && isNumeric(value)
-                        ? _countryList.where((country) => country.dialCode.contains(value)).toList()
-                        : _countryList.where((country) => country.name.toLowerCase().contains(value.toLowerCase())).toList();
-                    if (this.mounted) setState(() {});
-                  },
-                ),
-                SizedBox(height: 20),
-                Expanded(
-                  child: ListView.builder(
-                    shrinkWrap: true,
-                    itemCount: filteredCountries.length,
-                    itemBuilder: (ctx, index) => Column(
-                      children: <Widget>[
-                        ListTile(
-                          leading: Image.asset(
-                            'assets/flags/${filteredCountries[index].code.toLowerCase()}.png',
-                            package: 'intl_phone_field',
-                            width: 32,
-                          ),
-                          title: Text(
-                            filteredCountries[index].name,
-                            style: TextStyle(fontWeight: FontWeight.w700),
-                          ),
-                          trailing: Text(
-                            '+${filteredCountries[index].displayCC}',
-                            style: TextStyle(fontWeight: FontWeight.w700),
-                          ),
-                          onTap: () {
-                            _selectedCountry = filteredCountries[index];
-                            widget.onCountryChanged?.call(
-                              PhoneNumber(
-                                countryISOCode: _selectedCountry.code,
-                                countryCode: '+${_selectedCountry.fullCountryCode}',
-                                number: '',
-                              ),
-                            );
-                            Navigator.of(context).pop();
-                          },
-                        ),
-                        Divider(thickness: 1),
-                      ],
-                    ),
-                  ),
-                ),
-              ],
-            ),
-          ),
-=======
         builder: (ctx, setState) => CountryPickerDialog(
           style: widget.pickerDialogStyle,
           filteredCountries: filteredCountries,
@@ -433,7 +360,6 @@
             widget.onCountryChanged?.call(country);
             setState(() {});
           },
->>>>>>> 43362292
         ),
       ),
     );
@@ -546,22 +472,7 @@
                 ],
                 SizedBox(width: 8),
               ],
-<<<<<<< HEAD
-              FittedBox(
-                child: Text(
-                  '+${_selectedCountry.displayCC}',
-                  style: widget.dropdownTextStyle,
-                ),
-              ),
-              if (widget.enabled && widget.showDropdownIcon && widget.iconPosition == IconPosition.trailing) ...[
-                SizedBox(width: 4),
-                widget.dropDownIcon,
-              ],
-              SizedBox(width: 8),
-            ],
-=======
             ),
->>>>>>> 43362292
           ),
           onTap: widget.enabled ? _changeCountry : null,
         ),
